import os
import random
import json
import xmltodict

import torch
import pandas as pd
import pytorch_lightning as pl

from torchvision.io import read_image
from torchvision import transforms as t
from torch.utils.data import Dataset, DataLoader
<<<<<<< HEAD
from torch.backends import mps
from torch import cuda
=======
>>>>>>> 1c971b99

from PIL import Image

from .constants import DEFAULT_TRANSFORMS, IMAGE_FIELD, CAPTION_FIELD, \
    IMAGE_DEFAULT_C, IMAGE_DEFAULT_H, IMAGE_DEFAULT_W

from .transformations import BackTranslation


class CaptioningDataset(Dataset):
    """ The class itself is used to gather all common functionalities and operations
        among datasets instances and to standardize how samples are returned. """

<<<<<<< HEAD
    __back_translation = BackTranslation(from_language="en")

    def __init__(self, annotations_file: str, img_dir: str, img_transform=None, target_transform=None):
=======
    def __init__(self, annotations_file, img_dir, img_transform=None, target_transform=None):
>>>>>>> 1c971b99
        """
            Arguments:
                annotations_file (string): Path to the file containing the annotations.
                img_dir (string): Directory with all the NAIS_images.
                img_transform (callable, optional): Optional transform to be applied on an image in order to
                    perform data augmentation. If None, random transformations will be applied.
                target_transform (callable, optional): Optional transform to be applied on a caption.
        """
        # get annotations_file extension
        annotations_file_ext = annotations_file.split(".")[-1]
        if annotations_file_ext == "json":
            self._img_captions = pd.read_json(annotations_file)
        elif annotations_file_ext == "csv":
            self._img_captions = pd.read_csv(annotations_file)
        else:
            raise Exception(f"annotations_file type: '{annotations_file_ext}' not supported. JSON and CSV format "
                            f"only are supported.")

        self._img_dir = img_dir

        if img_transform:
            self._img_transform = img_transform
        else:
            print(DEFAULT_TRANSFORMS)
            self._img_transform = DEFAULT_TRANSFORMS
            print(self._img_transform)

        self._target_transform = target_transform
<<<<<<< HEAD
        self._device = ("cuda" if cuda.is_available() else "mps" if mps.is_available() else "cpu")
=======
        self._device = 'cuda' if torch.cuda.is_available() else 'cpu'
>>>>>>> 1c971b99

    def __len__(self) -> int:
        return len(self._img_captions)

    def __getitem__(self, idx):
        """
            Returns a dictionary containing the image and the caption.
            Arguments:
                idx (int, Tensor): The index of the item to return.
        """
        if torch.is_tensor(idx):
            idx = idx.tolist()

        row = self._img_captions.iloc[idx, 0]
        img_name = os.path.join(self._img_dir, row['filename'])
        img_ext = img_name.split(".")[-1]

        if img_ext != 'jpeg' and img_name != 'png':
            image = t.PILToTensor()(Image.open(img_name))
        else:
            image = read_image(img_name).to(self._device)
        # get a random sentence from the five sentences associated to each image
        sentence = row["sentences"][random.randint(0, len(row["sentences"]) - 1)]
        caption = sentence["raw"]

        # a tensor image shape could not be equal to the shape expected
        if list(image.shape) != [IMAGE_DEFAULT_C, IMAGE_DEFAULT_H, IMAGE_DEFAULT_W]:
            image = t.Resize((IMAGE_DEFAULT_H, IMAGE_DEFAULT_W), antialias=True)(image)

        print(self._img_transform)
        image = self._img_transform(image)

        # back translation
        caption = self.__back_translation(caption)

        if self._target_transform:
            caption = self._target_transform(caption)

        return {IMAGE_FIELD: image, CAPTION_FIELD: caption}


class CaptioningDatasetDataModule(pl.LightningDataModule):
    def __init__(self, annotations_file: str, img_dir: str, img_transform=None, target_transform=None,
                 batch_size: int = 32):
        super().__init__()
        self._annotations_file = annotations_file
        self._img_dir = img_dir
        self._img_transform = img_transform
        self._target_transform = target_transform
        self._batch_size = batch_size

    def setup(self, stage: str):
        self.data = CaptioningDataset(self._annotations_file, self._img_dir, self._img_transform,
                                      self._target_transform)

    def train_dataloader(self):
<<<<<<< HEAD
        return DataLoader(self.data, batch_size=self._batch_size)


def nais_to_json(annotations_file: str, json_file_name: str = "dataset_nais"):
    with open(annotations_file) as f:
        data_dict = xmltodict.parse(f.read())

    data_dict = data_dict["annotations"]
    images = {"images": []}

    for image in data_dict["image"]:
        image_data = {"filename": image["@name"], "imgid": int(image["@id"])}
        sentences = []
        for mask in image["mask"]:
            sentences.append({"raw": mask["@label"]})
        image_data["sentences"] = sentences
        images["images"].append(image_data)

    # get annotations_file directory
    data_dir = os.path.dirname(annotations_file)
    print(type(images))
    with open(f"{data_dir}/{json_file_name}.json", "w") as f:
        json.dump(images, f, indent=4)
=======
        return DataLoader(self.data, batch_size=self._batch_size)
>>>>>>> 1c971b99
<|MERGE_RESOLUTION|>--- conflicted
+++ resolved
@@ -10,11 +10,8 @@
 from torchvision.io import read_image
 from torchvision import transforms as t
 from torch.utils.data import Dataset, DataLoader
-<<<<<<< HEAD
 from torch.backends import mps
 from torch import cuda
-=======
->>>>>>> 1c971b99
 
 from PIL import Image
 
@@ -28,13 +25,9 @@
     """ The class itself is used to gather all common functionalities and operations
         among datasets instances and to standardize how samples are returned. """
 
-<<<<<<< HEAD
     __back_translation = BackTranslation(from_language="en")
 
     def __init__(self, annotations_file: str, img_dir: str, img_transform=None, target_transform=None):
-=======
-    def __init__(self, annotations_file, img_dir, img_transform=None, target_transform=None):
->>>>>>> 1c971b99
         """
             Arguments:
                 annotations_file (string): Path to the file containing the annotations.
@@ -58,16 +51,10 @@
         if img_transform:
             self._img_transform = img_transform
         else:
-            print(DEFAULT_TRANSFORMS)
             self._img_transform = DEFAULT_TRANSFORMS
-            print(self._img_transform)
 
         self._target_transform = target_transform
-<<<<<<< HEAD
         self._device = ("cuda" if cuda.is_available() else "mps" if mps.is_available() else "cpu")
-=======
-        self._device = 'cuda' if torch.cuda.is_available() else 'cpu'
->>>>>>> 1c971b99
 
     def __len__(self) -> int:
         return len(self._img_captions)
@@ -97,7 +84,6 @@
         if list(image.shape) != [IMAGE_DEFAULT_C, IMAGE_DEFAULT_H, IMAGE_DEFAULT_W]:
             image = t.Resize((IMAGE_DEFAULT_H, IMAGE_DEFAULT_W), antialias=True)(image)
 
-        print(self._img_transform)
         image = self._img_transform(image)
 
         # back translation
@@ -124,7 +110,6 @@
                                       self._target_transform)
 
     def train_dataloader(self):
-<<<<<<< HEAD
         return DataLoader(self.data, batch_size=self._batch_size)
 
 
@@ -147,7 +132,4 @@
     data_dir = os.path.dirname(annotations_file)
     print(type(images))
     with open(f"{data_dir}/{json_file_name}.json", "w") as f:
-        json.dump(images, f, indent=4)
-=======
-        return DataLoader(self.data, batch_size=self._batch_size)
->>>>>>> 1c971b99
+        json.dump(images, f, indent=4)